--- conflicted
+++ resolved
@@ -8,13 +8,10 @@
 
 * fix (parser): fix issue #42 related to WS before rparen in [[PR](https://github.com/hashicorp/mql/pull/47)]
 * feat: add support for table column mapping by @dlclark in [[PR](https://github.com/hashicorp/mql/pull/45)]
-<<<<<<< HEAD
-* ci: run linter during PR build
-* chore: fix various lint issues
-=======
 * feat: add support for table column name from struct tags @terminalfi in [[PR](https://github.com/hashicorp/mql/pull/50)]
 * chore: update deps by @jimlambrt in [[PR](https://github.com/hashicorp/mql/pull/54)]
->>>>>>> b02884b2
+* ci: run linter during PR build in [[PR](https://github.com/hashicorp/mql/pull/52)]
+* chore: fix various lint issues in [[PR](https://github.com/hashicorp/mql/pull/52)]
 
 ## 0.1.4 (2024/05/14)
 
